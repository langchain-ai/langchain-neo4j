# Changelog

## Next

### Added

<<<<<<< HEAD
- Enhanced Neo4j driver connection management with more robust error handling
- Simplified connection state checking in Neo4jGraph
- Introduced `effective_search_ratio` parameter in Neo4jVector to enhance query accuracy by adjusting the candidate pool size during similarity searches.
=======
- Enhanced Neo4j driver connection management with more robust error handling.
- Simplified connection state checking in Neo4jGraph.

### Fixed

- Removed deprecated LLMChain from GraphCypherQAChain to resolve instantiation issues with the use_function_response parameter.
>>>>>>> 2ff67ea5

## 0.1.1

### Changed

- Removed dependency on LangChain Community package by integrating necessary components directly into the LangChain Neo4j codebase.

### Updated

- Fixed bugs in the Neo4jVector and GraphCypherQAChain classes preventing these classes from working with versions < 5.23 of Neo4j.

## 0.1.0

### Added

- Migrated all Neo4j-related code, including tests and integration tests, from the LangChain Community package to this package.<|MERGE_RESOLUTION|>--- conflicted
+++ resolved
@@ -4,18 +4,13 @@
 
 ### Added
 
-<<<<<<< HEAD
-- Enhanced Neo4j driver connection management with more robust error handling
-- Simplified connection state checking in Neo4jGraph
-- Introduced `effective_search_ratio` parameter in Neo4jVector to enhance query accuracy by adjusting the candidate pool size during similarity searches.
-=======
 - Enhanced Neo4j driver connection management with more robust error handling.
 - Simplified connection state checking in Neo4jGraph.
+- Introduced `effective_search_ratio` parameter in Neo4jVector to enhance query accuracy by adjusting the candidate pool size during similarity searches.
 
 ### Fixed
 
 - Removed deprecated LLMChain from GraphCypherQAChain to resolve instantiation issues with the use_function_response parameter.
->>>>>>> 2ff67ea5
 
 ## 0.1.1
 
