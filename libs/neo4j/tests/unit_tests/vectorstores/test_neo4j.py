"""Test Neo4j functionality."""

from typing import Any, Optional, Type
from unittest.mock import MagicMock, patch

import neo4j
import pytest
from neo4j_graphrag.types import SearchType

from langchain_neo4j.vectorstores.neo4j_vector import (
    Neo4jVector,
    check_if_not_null,
    dict_to_yaml_str,
    remove_lucene_chars,
)
from langchain_neo4j.vectorstores.utils import DistanceStrategy


@pytest.fixture
def mock_vector_store() -> Neo4jVector:
    mock_neo4j = MagicMock()
    mock_driver_instance = MagicMock()
    mock_driver_instance.verify_connectivity.return_value = None
    mock_driver_instance.execute_query.return_value = (
        [{"versions": ["5.23.0"], "edition": "enterprise"}],
        None,
        None,
    )
    mock_neo4j.GraphDatabase.driver.return_value = mock_driver_instance
    mock_neo4j.exceptions.ServiceUnavailable = Exception
    mock_neo4j.exceptions.AuthError = Exception

    with patch(
        "langchain_neo4j.vectorstores.neo4j_vector.neo4j",
        new=mock_neo4j,
    ):
        with patch.object(
            Neo4jVector,
            "query",
            return_value=[{"versions": ["5.23.0"], "edition": "enterprise"}],
        ):
            vector_store = Neo4jVector(
                embedding=MagicMock(),
                url="bolt://localhost:7687",
                username="neo4j",
                password="password",
            )

        vector_store.node_label = "Chunk"
        vector_store.embedding_node_property = "embedding"
        vector_store.text_node_property = "text"

        return vector_store


@pytest.fixture
def neo4j_vector_factory() -> Any:
    def _create_vector_store(
        method: Optional[str] = None,
        texts: Optional[list[str]] = None,
        text_embeddings: Optional[list[tuple[str, list[float]]]] = None,
        query_return_value: Optional[dict] = None,
        verify_connectivity_side_effect: Optional[Exception] = None,
        auth_error_class: Type[Exception] = Exception,
        service_unavailable_class: Type[Exception] = Exception,
        search_type: SearchType = SearchType.VECTOR,
        **kwargs: Any,
    ) -> Any:
        mock_neo4j = MagicMock()
        mock_driver_instance = MagicMock()

        # Configure verify_connectivity
        if verify_connectivity_side_effect:
            mock_driver_instance.verify_connectivity.side_effect = (
                verify_connectivity_side_effect
            )
        else:
            mock_driver_instance.verify_connectivity.return_value = None

        # Configure execute_query
        if query_return_value is not None:
            mock_driver_instance.execute_query.return_value = (
                [query_return_value],
                None,
                None,
            )
        else:
            mock_driver_instance.execute_query.return_value = (
                [{"versions": ["5.23.0"], "edition": "enterprise"}],
                None,
                None,
            )

        # Assign the mocked driver to GraphDatabase.driver
        mock_neo4j.GraphDatabase.driver.return_value = mock_driver_instance
        mock_neo4j.exceptions.ServiceUnavailable = service_unavailable_class
        mock_neo4j.exceptions.AuthError = auth_error_class

        with patch(
            "langchain_neo4j.vectorstores.neo4j_vector.neo4j",
            new=mock_neo4j,
        ):
            query_return = (
                [query_return_value]
                if query_return_value
                else [{"versions": ["5.23.0"], "edition": "enterprise"}]
            )
            with patch.object(Neo4jVector, "query", return_value=query_return):
                embedding = kwargs.pop("embedding", MagicMock())
                common_kwargs = {
                    "embedding": embedding,
                    "url": "bolt://localhost:7687",
                    "username": "neo4j",
                    "password": "password",
                    "search_type": search_type,
                    **kwargs,
                }

                if texts and method == "from_texts":
                    vector_store = Neo4jVector.from_texts(texts=texts, **common_kwargs)
                elif text_embeddings and method == "from_embeddings":
                    vector_store = Neo4jVector.from_embeddings(
                        text_embeddings=text_embeddings, **common_kwargs
                    )
                elif method == "from_existing_index":
                    vector_store = Neo4jVector.from_existing_index(**common_kwargs)
                elif method == "from_existing_relationship_index":
                    vector_store = Neo4jVector.from_existing_relationship_index(
                        **common_kwargs
                    )
                elif method == "from_existing_graph":
                    vector_store = Neo4jVector.from_existing_graph(**common_kwargs)
                else:
                    vector_store = Neo4jVector(**common_kwargs)

                vector_store.node_label = "Chunk"
                vector_store.embedding_node_property = "embedding"
                vector_store.text_node_property = "text"
                return vector_store

    return _create_vector_store


@pytest.mark.parametrize(
    "description, version, is_5_23_or_above",
    [
        ("SemVer, < 5.23", (5, 22, 0), False),
        ("SemVer, >= 5.23", (5, 23, 0), True),
        ("CalVer", (2025, 1, 0), True),
    ],
)
@patch("langchain_neo4j.vectorstores.neo4j_vector.get_version")
def test_versioning_check(
    mock_get_version: MagicMock,
    mock_vector_store: Neo4jVector,
    description: str,
    version: tuple[int, int, int],
    is_5_23_or_above: bool,
) -> None:
    mock_get_version.return_value = version, False, False
    mock_vector_store.verify_version()
    assert (
        mock_vector_store.neo4j_version_is_5_23_or_above is is_5_23_or_above
    ), f"Failed test case: {description}"


def test_escaping_lucene() -> None:
    """Test escaping lucene characters"""
    assert remove_lucene_chars("Hello+World") == "Hello World"
    assert remove_lucene_chars("Hello World\\") == "Hello World"
    assert (
        remove_lucene_chars("It is the end of the world. Take shelter!")
        == "It is the end of the world. Take shelter"
    )
    assert (
        remove_lucene_chars("It is the end of the world. Take shelter&&")
        == "It is the end of the world. Take shelter"
    )
    assert (
        remove_lucene_chars("Bill&&Melinda Gates Foundation")
        == "Bill  Melinda Gates Foundation"
    )
    assert (
        remove_lucene_chars("It is the end of the world. Take shelter(&&)")
        == "It is the end of the world. Take shelter"
    )
    assert (
        remove_lucene_chars("It is the end of the world. Take shelter??")
        == "It is the end of the world. Take shelter"
    )
    assert (
        remove_lucene_chars("It is the end of the world. Take shelter^")
        == "It is the end of the world. Take shelter"
    )
    assert (
        remove_lucene_chars("It is the end of the world. Take shelter+")
        == "It is the end of the world. Take shelter"
    )
    assert (
        remove_lucene_chars("It is the end of the world. Take shelter-")
        == "It is the end of the world. Take shelter"
    )
    assert (
        remove_lucene_chars("It is the end of the world. Take shelter~")
        == "It is the end of the world. Take shelter"
    )
    assert (
        remove_lucene_chars("It is the end of the world. Take shelter/")
        == "It is the end of the world. Take shelter"
    )


def test_converting_to_yaml() -> None:
    example_dict = {
        "name": "John Doe",
        "age": 30,
        "skills": ["Python", "Data Analysis", "Machine Learning"],
        "location": {"city": "Ljubljana", "country": "Slovenia"},
    }

    yaml_str = dict_to_yaml_str(example_dict)

    expected_output = (
        "name: John Doe\nage: 30\nskills:\n- Python\n- "
        "Data Analysis\n- Machine Learning\nlocation:\n  city: Ljubljana\n"
        "  country: Slovenia\n"
    )

    assert yaml_str == expected_output


def test_build_import_query_version_is_or_above_5_23(
    mock_vector_store: Neo4jVector,
) -> None:
    mock_vector_store.neo4j_version_is_5_23_or_above = True

    expected_query = (
        "UNWIND $data AS row "
        "CALL (row) { "
        "MERGE (c:`Chunk` {id: row.id}) "
        "WITH c, row "
        "CALL db.create.setNodeVectorProperty(c, "
        "'embedding', row.embedding) "
        "SET c.`text` = row.text "
        "SET c += row.metadata "
        "} IN TRANSACTIONS OF 1000 ROWS "
    )

    actual_query = mock_vector_store._build_import_query()

    assert actual_query == expected_query


def test_build_import_query_version_below_5_23(mock_vector_store: Neo4jVector) -> None:
    mock_vector_store.neo4j_version_is_5_23_or_above = False

    expected_query = (
        "UNWIND $data AS row "
        "CALL { WITH row "
        "MERGE (c:`Chunk` {id: row.id}) "
        "WITH c, row "
        "CALL db.create.setNodeVectorProperty(c, "
        "'embedding', row.embedding) "
        "SET c.`text` = row.text "
        "SET c += row.metadata "
        "} IN TRANSACTIONS OF 1000 ROWS "
    )

    actual_query = mock_vector_store._build_import_query()

    assert actual_query == expected_query


def test_build_delete_query_version_is_or_above_5_23(
    mock_vector_store: Neo4jVector,
) -> None:
    mock_vector_store.neo4j_version_is_5_23_or_above = True
    expected_query = (
        f"MATCH (n:`{mock_vector_store.node_label}`) "
        "CALL (n) { DETACH DELETE n } "
        "IN TRANSACTIONS OF 10000 ROWS;"
    )

    actual_query = mock_vector_store._build_delete_query()

    assert actual_query == expected_query


def test_build_delete_query_version_below_5_23(mock_vector_store: Neo4jVector) -> None:
    mock_vector_store.neo4j_version_is_5_23_or_above = False
    expected_query = (
        f"MATCH (n:`{mock_vector_store.node_label}`) "
        "CALL { WITH n DETACH DELETE n } "
        "IN TRANSACTIONS OF 10000 ROWS;"
    )

    actual_query = mock_vector_store._build_delete_query()

    assert actual_query == expected_query


def test_check_if_not_null_happy_case() -> None:
    props = ["prop1", "prop2", "prop3"]
    values = ["value1", 123, True]
    check_if_not_null(props, values)


def test_check_if_not_null_with_empty_string() -> None:
    props = ["prop1", "prop2", "prop3"]
    values = ["valid", "valid", ""]

    with pytest.raises(ValueError) as exc_info:
        check_if_not_null(props, values)

    assert "must not be None or empty string" in str(exc_info.value)


def test_check_if_not_null_with_none_value() -> None:
    props = ["prop1", "prop2", "prop3"]
    values = ["valid", None, "valid"]

    with pytest.raises(ValueError) as exc_info:
        check_if_not_null(props, values)

    assert "must not be None or empty string" in str(exc_info.value)


def test_neo4jvector_invalid_distance_strategy() -> None:
    with pytest.raises(ValueError) as exc_info:
        Neo4jVector(
            embedding=MagicMock(),
            url="bolt://localhost:7687",
            username="neo4j",
            password="password",
            distance_strategy="INVALID_STRATEGY",  # type: ignore[arg-type]
        )
    assert "distance_strategy must be either 'EUCLIDEAN_DISTANCE' or 'COSINE'" in str(
        exc_info.value
    )


def test_neo4jvector_service_unavailable() -> None:
    mock_driver_instance = MagicMock()
    mock_driver_instance.verify_connectivity.side_effect = (
        neo4j.exceptions.ServiceUnavailable
    )

    with patch(
        "langchain_neo4j.vectorstores.neo4j_vector.neo4j.GraphDatabase.driver",
        return_value=mock_driver_instance,
    ):
        with pytest.raises(ValueError) as exc_info:
            Neo4jVector(
                embedding=MagicMock(),
                url="bolt://invalid_host:7687",
                username="neo4j",
                password="password",
            )
    assert (
        "Could not connect to Neo4j database. Please ensure that the url is correct"
        in str(exc_info.value)
    )


def test_neo4jvector_auth_error(neo4j_vector_factory: Any) -> None:
    class MockAuthError(Exception):
        pass

    class MockServiceUnavailable(Exception):
        pass

    with pytest.raises(ValueError) as exc_info:
        neo4j_vector_factory(
            verify_connectivity_side_effect=MockAuthError("Authentication Failed"),
            auth_error_class=MockAuthError,
            service_unavailable_class=MockServiceUnavailable,
        )

    assert (
        "Could not connect to Neo4j database. Please ensure that the username "
        "and password are correct" in str(exc_info.value)
    )


def test_neo4jvector_version_with_aura(neo4j_vector_factory: Any) -> None:
    aura_version_response = {"versions": ["5.11.0-aura"], "edition": "enterprise"}
    vector_store = neo4j_vector_factory(query_return_value=aura_version_response)
    assert not vector_store.neo4j_version_is_5_23_or_above


def test_neo4jvector_version_too_low(neo4j_vector_factory: Any) -> None:
    low_version_response = {"versions": ["5.10.0"], "edition": "enterprise"}
    with pytest.raises(ValueError) as exc_info:
        neo4j_vector_factory(query_return_value=low_version_response)
    assert "Vector index is only supported in Neo4j version 5.11 or greater" in str(
        exc_info.value
    )


def test_neo4jvector_metadata_filter_version(neo4j_vector_factory: Any) -> None:
    version_response = {"versions": ["5.17.0"], "edition": "enterprise"}
    vector_store = neo4j_vector_factory(query_return_value=version_response)
    assert vector_store.support_metadata_filter is False


def test_neo4jvector_relationship_index_error(neo4j_vector_factory: Any) -> None:
    texts = ["text1", "text2"]

    with patch.object(
        Neo4jVector, "retrieve_existing_index", return_value=(None, "RELATIONSHIP")
    ):
        with pytest.raises(ValueError) as exc_info:
            neo4j_vector_factory(
                method="from_texts", texts=texts, search_type=SearchType.VECTOR
            )
    assert "Data ingestion is not supported with relationship vector index." in str(
        exc_info.value
    )


def test_neo4jvector_embedding_dimension_mismatch(neo4j_vector_factory: Any) -> None:
    texts = ["text1", "text2"]

    mock_embedding = MagicMock()
    mock_embedding.embed_query.return_value = [0.1] * 64

    with patch.object(
        Neo4jVector, "retrieve_existing_index", return_value=(128, "NODE")
    ):
        with pytest.raises(ValueError) as exc_info:
            neo4j_vector_factory(
                method="from_texts",
                texts=texts,
                embedding=mock_embedding,
                search_type=SearchType.VECTOR,
            )
    assert (
        "The provided embedding function and vector index dimensions do not match."
        in str(exc_info.value)
    )


def test_neo4jvector_fts_vector_node_label_mismatch(neo4j_vector_factory: Any) -> None:
    texts = ["text1", "text2"]
    embedding_dimension = 64

    mock_embedding = MagicMock()
    mock_embedding.embed_query.return_value = [0.1] * embedding_dimension

    with patch.object(
        Neo4jVector,
        "retrieve_existing_index",
        return_value=(embedding_dimension, "NODE"),
    ), patch.object(
        Neo4jVector, "retrieve_existing_fts_index", return_value="DifferentNodeLabel"
    ):
        with pytest.raises(ValueError) as exc_info:
            neo4j_vector_factory(
                method="from_texts",
                texts=texts,
                embedding=mock_embedding,
                search_type=SearchType.HYBRID,
                node_label="TestLabel",
                keyword_index_name="keyword_index",
            )
    assert "Vector and keyword index don't index the same node label" in str(
        exc_info.value
    )


def test_similarity_search_by_vector_metadata_filter_unsupported(
    neo4j_vector_factory: Any,
) -> None:
    """
    Test that similarity_search_by_vector raises ValueError when metadata
    filtering is unsupported.
    """
    vector_store = neo4j_vector_factory()
    vector_store.support_metadata_filter = False
    vector_store.search_type = SearchType.VECTOR
    vector_store.embedding_dimension = 64

    with pytest.raises(ValueError) as exc_info:
        vector_store.similarity_search_by_vector(
            embedding=[0] * 64,
            filter={"field": "value"},
        )
    assert (
        "Metadata filtering is only supported in Neo4j version 5.18 or greater"
        in str(exc_info.value)
    )


def test_similarity_search_by_vector_metadata_filter_hybrid(
    neo4j_vector_factory: Any,
) -> None:
    vector_store = neo4j_vector_factory()

    vector_store.support_metadata_filter = True
    vector_store.search_type = SearchType.HYBRID
    vector_store.embedding_dimension = 64

    with pytest.raises(Exception) as exc_info:
        vector_store.similarity_search_by_vector(
            embedding=[0] * 64,
            filter={"field": "value"},
        )
    assert "Filters are not supported with hybrid search" in str(exc_info.value)


def test_from_existing_index_relationship_index_error(
    neo4j_vector_factory: Any,
) -> None:
    with patch.object(
        Neo4jVector, "retrieve_existing_index", return_value=(64, "RELATIONSHIP")
    ):
        with pytest.raises(ValueError) as exc_info:
            neo4j_vector_factory(
                method="from_existing_index",
                index_name="test_index",
                search_type=SearchType.VECTOR,
            )
    assert (
        "Relationship vector index is not supported with `from_existing_index` "
        "method." in str(exc_info.value)
    )


def test_from_existing_index_index_not_found(neo4j_vector_factory: Any) -> None:
    with patch.object(
        Neo4jVector, "retrieve_existing_index", return_value=(None, None)
    ):
        with pytest.raises(ValueError) as exc_info:
            neo4j_vector_factory(
                method="from_existing_index",
                embedding=MagicMock(),
                index_name="non_existent_index",
            )
    assert "The specified vector index name does not exist." in str(exc_info.value)


def test_from_existing_index_fts_vector_node_label_mismatch(
    neo4j_vector_factory: Any,
) -> None:
    embedding_dimension = 64

    mock_embedding = MagicMock()
    mock_embedding.embed_query.return_value = [0.1] * embedding_dimension

    with patch.object(
        Neo4jVector,
        "retrieve_existing_index",
        return_value=(embedding_dimension, "NODE"),
    ), patch.object(
        Neo4jVector, "retrieve_existing_fts_index", return_value="DifferentNodeLabel"
    ):
        with pytest.raises(ValueError) as exc_info:
            neo4j_vector_factory(
                method="from_existing_index",
                embedding=mock_embedding,
                index_name="test_index",
                search_type=SearchType.HYBRID,
                keyword_index_name="keyword_index",
            )

    assert "Vector and keyword index don't index the same node label" in str(
        exc_info.value
    )


def test_from_existing_relationship_index_hybrid_not_supported() -> None:
    with pytest.raises(ValueError) as exc_info:
        Neo4jVector.from_existing_relationship_index(
            embedding=MagicMock(),
            index_name="test_index",
            search_type=SearchType.HYBRID,
        )
    assert (
        "Hybrid search is not supported in combination with relationship vector index"
        in str(exc_info.value)
    )


def test_from_existing_relationship_index_index_not_found(
    neo4j_vector_factory: Any,
) -> None:
    with patch.object(
        Neo4jVector, "retrieve_existing_index", return_value=(None, None)
    ):
        with pytest.raises(ValueError) as exc_info:
            neo4j_vector_factory(
                method="from_existing_relationship_index",
                index_name="non_existent_index",
            )
    assert "The specified vector index name does not exist" in str(exc_info.value)


def test_from_existing_relationship_index_node_index_error() -> None:
    with patch.object(Neo4jVector, "__init__", return_value=None):
        with patch.object(
            Neo4jVector, "retrieve_existing_index", return_value=(64, "NODE")
        ):
            with pytest.raises(ValueError) as exc_info:
                Neo4jVector.from_existing_relationship_index(
                    embedding=MagicMock(),
                    index_name="test_index",
                )
            assert (
                "Node vector index is not supported with "
                "`from_existing_relationship_index` method" in str(exc_info.value)
            )


def test_from_existing_relationship_index_embedding_dimension_mismatch(
    neo4j_vector_factory: Any,
) -> None:
    mock_embedding = MagicMock()
    mock_embedding.embed_query.return_value = [0.1] * 64
    with patch.object(
        Neo4jVector, "retrieve_existing_index", return_value=(128, "RELATIONSHIP")
    ):
        with pytest.raises(ValueError) as exc_info:
            neo4j_vector_factory(
                method="from_existing_relationship_index",
                embedding=mock_embedding,
                index_name="test_index",
                search_type=SearchType.VECTOR,
            )

    assert (
        "The provided embedding function and vector index dimensions do not match"
        in str(exc_info.value)
    )


def test_from_existing_graph_empty_text_node_properties() -> None:
    with pytest.raises(ValueError) as exc_info:
        Neo4jVector.from_existing_graph(
            embedding=MagicMock(),
            node_label="TestLabel",
            embedding_node_property="embedding",
            text_node_properties=[],
        )
    assert "Parameter `text_node_properties` must not be an empty list" in str(
        exc_info.value
    )


def test_from_existing_graph_relationship_index_error(
    neo4j_vector_factory: Any,
) -> None:
    with patch.object(
        Neo4jVector, "retrieve_existing_index", return_value=(64, "RELATIONSHIP")
    ):
        with pytest.raises(ValueError) as exc_info:
            neo4j_vector_factory(
                method="from_existing_graph",
                embedding=MagicMock(),
                node_label="TestLabel",
                embedding_node_property="embedding",
                text_node_properties=["text_property"],
                search_type=SearchType.HYBRID,
                keyword_index_name="keyword_index",
            )

        assert (
            "`from_existing_graph` method does not support  existing relationship "
            "vector index. Please use `from_existing_relationship_index` method"
            in str(exc_info.value)
        )


def test_from_existing_graph_embedding_dimension_mismatch(
    neo4j_vector_factory: Any,
) -> None:
    mock_embedding = MagicMock()
    mock_embedding.embed_query.return_value = [0.1] * 64

    with patch.object(
        Neo4jVector, "retrieve_existing_index", return_value=(128, "NODE")
    ):
        with pytest.raises(ValueError) as exc_info:
            neo4j_vector_factory(
                method="from_existing_graph",
                embedding=mock_embedding,
                node_label="TestLabel",
                embedding_node_property="embedding",
                text_node_properties=["text_property"],
                search_type=SearchType.VECTOR,
            )

    assert (
        "The provided embedding function and vector index dimensions do not match"
        in str(exc_info.value)
    )


def test_from_existing_graph_fts_vector_node_label_mismatch(
    neo4j_vector_factory: Any,
) -> None:
    mock_embedding = MagicMock()
    mock_embedding.embed_query.return_value = [0.1] * 64
    with patch.object(
        Neo4jVector, "retrieve_existing_index", return_value=(64, "NODE")
    ), patch.object(
        Neo4jVector, "retrieve_existing_fts_index", return_value="DifferentNodeLabel"
    ):
        with pytest.raises(ValueError) as exc_info:
            neo4j_vector_factory(
                method="from_existing_graph",
                embedding=mock_embedding,
                node_label="TestLabel",
                embedding_node_property="embedding",
                text_node_properties=["text_property"],
                search_type=SearchType.HYBRID,
                keyword_index_name="keyword_index",
            )

    assert "Vector and keyword index don't index the same node label" in str(
        exc_info.value
    )


def test_select_relevance_score_fn_override(neo4j_vector_factory: Any) -> None:
    def override_fn(x: int) -> int:
        return x * 2

    vector_store = neo4j_vector_factory(
        embedding=MagicMock(),
        search_type=SearchType.VECTOR,
        relevance_score_fn=override_fn,
    )
    fn = vector_store._select_relevance_score_fn()

    assert fn(2) == 4


def test_select_relevance_score_fn_invalid_distance_strategy(
    neo4j_vector_factory: Any,
) -> None:
    vector_store = neo4j_vector_factory(
        embedding=MagicMock(), search_type=SearchType.VECTOR
    )
    vector_store._distance_strategy = "INVALID_STRATEGY"

    with pytest.raises(ValueError) as exc_info:
        vector_store._select_relevance_score_fn()

    assert (
        "No supported normalization function for distance_strategy of INVALID_STRATEGY"
        in str(exc_info.value)
    )


def test_select_relevance_score_fn_euclidean_distance(
    neo4j_vector_factory: Any,
) -> None:
    vector_store = neo4j_vector_factory(
        embedding=MagicMock(), distance_strategy=DistanceStrategy.EUCLIDEAN_DISTANCE
    )

    assert vector_store._distance_strategy == DistanceStrategy.EUCLIDEAN_DISTANCE


def test_select_relevance_score_fn_cosine(neo4j_vector_factory: Any) -> None:
    vector_store = neo4j_vector_factory(
        embedding=MagicMock(), distance_strategy=DistanceStrategy.COSINE
    )

    assert vector_store._distance_strategy == DistanceStrategy.COSINE


def test_from_existing_index_keyword_index_not_exist(neo4j_vector_factory: Any) -> None:
    mock_embedding = MagicMock()
    mock_embedding.embed_query.return_value = [0.1] * 64

    with (
        patch.object(Neo4jVector, "retrieve_existing_index", return_value=(64, "NODE")),
        patch.object(Neo4jVector, "retrieve_existing_fts_index", return_value=None),
    ):
        with pytest.raises(ValueError) as exc_info:
            neo4j_vector_factory(
                method="from_existing_index",
                embedding=mock_embedding,
                index_name="vector_index",
                search_type=SearchType.HYBRID,
                keyword_index_name="nonexistent_keyword_index",
            )
    expected_message = (
        "The specified keyword index name does not exist. "
        "Make sure to check if you spelled it correctly"
    )
    assert expected_message in str(exc_info.value)


def test_select_relevance_score_fn_unsupported_strategy(
    neo4j_vector_factory: Any,
) -> None:
    vector_store = neo4j_vector_factory(
        embedding=MagicMock(), distance_strategy=DistanceStrategy.COSINE
    )

    vector_store._distance_strategy = "UNSUPPORTED_STRATEGY"

    with pytest.raises(ValueError) as exc_info:
        vector_store._select_relevance_score_fn()

    expected_message = (
        "No supported normalization function for distance_strategy "
        "of UNSUPPORTED_STRATEGY."
        "Consider providing relevance_score_fn to PGVector constructor."
    )

    assert expected_message in str(exc_info.value), (
        f"Expected error message to contain '{expected_message}' "
        f"but got '{str(exc_info.value)}'"
    )


def test_embedding_dimension_inconsistent_raises_value_error(
    neo4j_vector_factory: Any,
) -> None:
    mock_embedding = MagicMock()
    mock_embedding.embed_query.return_value = [0.1] * 64

    with patch.object(
        Neo4jVector, "retrieve_existing_index", return_value=(128, "NODE")
    ):
        with pytest.raises(ValueError) as exc_info:
            neo4j_vector_factory(
                method="from_existing_index",
                embedding=mock_embedding,
                index_name="test_index",
            )
    assert (
        "The provided embedding function and vector index dimensions do not match."
        in str(exc_info.value)
    )


<<<<<<< HEAD
def test_similarity_search_with_missing_metadata(
    neo4j_vector_factory: Any,
) -> None:
    """Test that search works when both metadata and score are missing."""
    vector_store = neo4j_vector_factory()
    vector_store.support_metadata_filter = True
    vector_store.search_type = SearchType.VECTOR
    vector_store.embedding_dimension = 64
    vector_store.retrieval_query = "RETURN node.text AS text"

    mock_results = [
        {"text": "test content 1", "score": 0.95},
        {"text": "test content 2", "score": 0.85},
    ]

    with patch.object(Neo4jVector, "query", return_value=mock_results):
        docs = vector_store.similarity_search_with_score_by_vector(
            embedding=[0.1] * 64,
            k=2,
            query="test query",
        )

    assert len(docs) == 2
    assert docs[0][0].page_content == "test content 1"
    assert docs[0][0].metadata == {}
    assert docs[0][1] == 0.95
    assert docs[1][0].page_content == "test content 2"
    assert docs[1][0].metadata == {}
    assert docs[1][1] == 0.85


def test_similarity_search_with_all_fields_present(neo4j_vector_factory: Any) -> None:
    """Test that search works normally when all fields are present."""
    vector_store = neo4j_vector_factory()
    vector_store.support_metadata_filter = True
    vector_store.search_type = SearchType.VECTOR
    vector_store.embedding_dimension = 64
    vector_store.retrieval_query = (
        "RETURN node.text AS text, node {.*} AS metadata, score"
    )

    mock_results = [
        {"text": "test content 1", "metadata": {"key": "value1"}, "score": 0.95},
        {"text": "test content 2", "metadata": {"key": "value2"}, "score": 0.85},
    ]

    with patch.object(Neo4jVector, "query", return_value=mock_results):
        docs = vector_store.similarity_search_with_score_by_vector(
            embedding=[0.1] * 64,
            k=2,
            query="test query",
        )

    assert len(docs) == 2
    assert docs[0][0].page_content == "test content 1"
    assert docs[0][0].metadata == {"key": "value1"}
    assert docs[0][1] == 0.95
    assert docs[1][0].page_content == "test content 2"
    assert docs[1][0].metadata == {"key": "value2"}
    assert docs[1][1] == 0.85
=======
def test_from_existing_index_with_text_node_properties(
    neo4j_vector_factory: Any,
) -> None:
    """Test that from_existing_index correctly constructs retrieval query
    when text_node_properties is provided, using embedding_node_property
    retrieved from the existing index."""
    mock_embedding = MagicMock()
    mock_embedding.embed_query.return_value = [0.1] * 64

    def mock_retrieve_existing_index(self: Neo4jVector) -> tuple:
        # Simulate what the real method does: set properties from the index
        self.embedding_node_property = "custom_embedding_prop"
        self.node_label = "TestNode"
        return (64, "NODE")

    with patch.object(
        Neo4jVector, "retrieve_existing_index", mock_retrieve_existing_index
    ):
        vector_store = neo4j_vector_factory(
            method="from_existing_index",
            embedding=mock_embedding,
            index_name="test_index",
            text_node_properties=["name", "description", "status"],
        )

    # Verify the retrieval query contains the concatenated text properties
    assert vector_store.retrieval_query is not None
    assert "['name', 'description', 'status']" in vector_store.retrieval_query
    assert "reduce(str='', k IN" in vector_store.retrieval_query
    assert "`name`: Null" in vector_store.retrieval_query
    assert "`description`: Null" in vector_store.retrieval_query
    assert "`status`: Null" in vector_store.retrieval_query
    # Verify that embedding_node_property from the index is used in the query
    assert "`custom_embedding_prop`: Null" in vector_store.retrieval_query


def test_from_existing_index_without_text_node_properties(
    neo4j_vector_factory: Any,
) -> None:
    """Test that from_existing_index works without text_node_properties
    (backward compatibility)."""
    mock_embedding = MagicMock()
    mock_embedding.embed_query.return_value = [0.1] * 64

    with patch.object(
        Neo4jVector, "retrieve_existing_index", return_value=(64, "NODE")
    ):
        vector_store = neo4j_vector_factory(
            method="from_existing_index",
            embedding=mock_embedding,
            index_name="test_index",
        )

    # Without text_node_properties, retrieval_query should be empty (uses default)
    assert vector_store.retrieval_query == ""
>>>>>>> 54b0b68e
<|MERGE_RESOLUTION|>--- conflicted
+++ resolved
@@ -838,7 +838,6 @@
     )
 
 
-<<<<<<< HEAD
 def test_similarity_search_with_missing_metadata(
     neo4j_vector_factory: Any,
 ) -> None:
@@ -899,7 +898,7 @@
     assert docs[1][0].page_content == "test content 2"
     assert docs[1][0].metadata == {"key": "value2"}
     assert docs[1][1] == 0.85
-=======
+
 def test_from_existing_index_with_text_node_properties(
     neo4j_vector_factory: Any,
 ) -> None:
@@ -954,5 +953,4 @@
         )
 
     # Without text_node_properties, retrieval_query should be empty (uses default)
-    assert vector_store.retrieval_query == ""
->>>>>>> 54b0b68e
+    assert vector_store.retrieval_query == ""