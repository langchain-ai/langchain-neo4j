--- conflicted
+++ resolved
@@ -304,9 +304,6 @@
     assert True
 
 
-<<<<<<< HEAD
-def test_extract_cypher_on_no_backticks() -> None:
-=======
 def test_cypher_generation_failure() -> None:
     """Test the chain doesn't fail if the Cypher query fails to be generated."""
     llm = FakeLLM(queries={"query": ""}, sequential_responses=True)
@@ -320,8 +317,7 @@
     assert response == []
 
 
-def test_no_backticks() -> None:
->>>>>>> 5af91a1b
+def test_extract_cypher_on_no_backticks() -> None:
     """Test if there are no backticks, so the original text should be returned."""
     query = "MATCH (n) RETURN n"
     output = extract_cypher(query)
