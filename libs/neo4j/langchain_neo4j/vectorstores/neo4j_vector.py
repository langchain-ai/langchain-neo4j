--- conflicted
+++ resolved
@@ -804,7 +804,6 @@
                         if isinstance(result["text"], dict)
                         else result["text"]
                     ),
-<<<<<<< HEAD
                     metadata=(
                         {
                             k: v
@@ -814,11 +813,6 @@
                         if result.get("metadata")
                         else {}
                     ),
-=======
-                    metadata={
-                        k: v for k, v in result["metadata"].items() if v is not None
-                    },
->>>>>>> 54b0b68e
                 ),
                 result["score"],
             )
